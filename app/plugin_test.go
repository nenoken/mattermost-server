--- conflicted
+++ resolved
@@ -582,19 +582,15 @@
 			require.Len(t, pluginStatus, 1)
 			require.Equal(t, pluginStatus[0].PluginId, "testplugin")
 
-<<<<<<< HEAD
 			appErr = th.App.RemovePlugin("testplugin")
 			checkNoError(t, appErr)
 
 			appErr = th.App.RemoveFile(th.App.getBundleStorePath("testplugin.tar.gz"))
 			checkNoError(t, appErr)
 			appErr = th.App.RemoveFile(fmt.Sprintf("%s.sig", th.App.getBundleStorePath("testplugin")))
-=======
+			checkNoError(t, appErr)
+
 			appErr = th.App.DeletePublicKey("pub_key")
-			checkNoError(t, appErr)
-
-			appErr = th.App.RemovePlugin("testplugin")
->>>>>>> e2e2ad48
 			checkNoError(t, appErr)
 		})
 	}
