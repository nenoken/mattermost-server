// Copyright (c) 2015-present Mattermost, Inc. All Rights Reserved.
// See LICENSE.txt for license information.

package app

import (
	"net/http"
	"strings"

	"github.com/mattermost/mattermost-server/v5/mlog"
	"github.com/mattermost/mattermost-server/v5/model"
)

func (a *App) MakePermissionError(permission *model.Permission) *model.AppError {
	return model.NewAppError("Permissions", "api.context.permissions.app_error", nil, "userId="+a.Session().UserId+", "+"permission="+permission.Id, http.StatusForbidden)
}

func (a *App) SessionHasPermissionTo(session model.Session, permission *model.Permission) bool {
	return a.RolesGrantPermission(session.GetUserRoles(), permission.Id)
}

func (a *App) SessionHasPermissionToTeam(session model.Session, teamId string, permission *model.Permission) bool {
	if teamId == "" {
		return false
	}

	teamMember := session.GetTeamByTeamId(teamId)
	if teamMember != nil {
		if a.RolesGrantPermission(teamMember.GetRoles(), permission.Id) {
			return true
		}
	}

	return a.RolesGrantPermission(session.GetUserRoles(), permission.Id)
}

func (a *App) SessionHasPermissionToChannel(session model.Session, channelId string, permission *model.Permission) bool {
	if channelId == "" {
		return false
	}

	ids, err := a.Srv().Store.Channel().GetAllChannelMembersForUser(session.UserId, true, true)

	var channelRoles []string
	if err == nil {
		if roles, ok := ids[channelId]; ok {
			channelRoles = strings.Fields(roles)
			if a.ChannelRolesGrantPermission(channelRoles, permission.Id, channelId) {
				return true
			}
		}
	}

	channel, err := a.GetChannel(channelId)
	if err == nil && channel.TeamId != "" {
		return a.SessionHasPermissionToTeam(session, channel.TeamId, permission)
	}

	if err != nil && err.StatusCode == http.StatusNotFound {
		return false
	}

	return a.SessionHasPermissionTo(session, permission)
}

func (a *App) SessionHasPermissionToChannelByPost(session model.Session, postId string, permission *model.Permission) bool {
	if channelMember, err := a.Srv().Store.Channel().GetMemberForPost(postId, session.UserId); err == nil {

		if a.ChannelRolesGrantPermission(channelMember.GetRoles(), permission.Id, channelMember.ChannelId) {
			return true
		}
	}

	if channel, err := a.Srv().Store.Channel().GetForPost(postId); err == nil {
		if channel.TeamId != "" {
			return a.SessionHasPermissionToTeam(session, channel.TeamId, permission)
		}
	}

	return a.SessionHasPermissionTo(session, permission)
}

func (a *App) SessionHasPermissionToUser(session model.Session, userId string) bool {
	if userId == "" {
		return false
	}

	if session.UserId == userId {
		return true
	}

	if a.SessionHasPermissionTo(session, model.PERMISSION_EDIT_OTHER_USERS) {
		return true
	}

	return false
}

func (a *App) SessionHasPermissionToUserOrBot(session model.Session, userId string) bool {
	if a.SessionHasPermissionToUser(session, userId) {
		return true
	}

	if err := a.SessionHasPermissionToManageBot(session, userId); err == nil {
		return true
	}

	return false
}

func (a *App) HasPermissionTo(askingUserId string, permission *model.Permission) bool {
	user, err := a.GetUser(askingUserId)
	if err != nil {
		return false
	}

	roles := user.GetRoles()

	return a.RolesGrantPermission(roles, permission.Id)
}

func (a *App) HasPermissionToTeam(askingUserId string, teamId string, permission *model.Permission) bool {
	if teamId == "" || askingUserId == "" {
		return false
	}

	teamMember, err := a.GetTeamMember(teamId, askingUserId)
	if err != nil {
		return false
	}

	roles := teamMember.GetRoles()

	if a.RolesGrantPermission(roles, permission.Id) {
		return true
	}

	return a.HasPermissionTo(askingUserId, permission)
}

func (a *App) HasPermissionToChannel(askingUserId string, channelId string, permission *model.Permission) bool {
	if channelId == "" || askingUserId == "" {
		return false
	}

	channelMember, err := a.GetChannelMember(channelId, askingUserId)
	if err == nil {
		roles := channelMember.GetRoles()
		if a.ChannelRolesGrantPermission(roles, permission.Id, channelId) {
			return true
		}
	}

	var channel *model.Channel
	channel, err = a.GetChannel(channelId)
	if err == nil {
		return a.HasPermissionToTeam(askingUserId, channel.TeamId, permission)
	}

	return a.HasPermissionTo(askingUserId, permission)
}

func (a *App) HasPermissionToChannelByPost(askingUserId string, postId string, permission *model.Permission) bool {
<<<<<<< HEAD
	if channelMember, err := a.Srv.Store.Channel().GetMemberForPost(postId, askingUserId); err == nil {
		if a.ChannelRolesGrantPermission(channelMember.GetRoles(), permission.Id, channelMember.ChannelId) {
=======
	if channelMember, err := a.Srv().Store.Channel().GetMemberForPost(postId, askingUserId); err == nil {
		if a.RolesGrantPermission(channelMember.GetRoles(), permission.Id) {
>>>>>>> 17523fa5
			return true
		}
	}

	if channel, err := a.Srv().Store.Channel().GetForPost(postId); err == nil {
		return a.HasPermissionToTeam(askingUserId, channel.TeamId, permission)
	}

	return a.HasPermissionTo(askingUserId, permission)
}

func (a *App) HasPermissionToUser(askingUserId string, userId string) bool {
	if askingUserId == userId {
		return true
	}

	if a.HasPermissionTo(askingUserId, model.PERMISSION_EDIT_OTHER_USERS) {
		return true
	}

	return false
}

func (a *App) RolesGrantPermission(roleNames []string, permissionId string) bool {
	roles, err := a.GetRolesByNames(roleNames)
	if err != nil {
		// This should only happen if something is very broken. We can't realistically
		// recover the situation, so deny permission and log an error.
		mlog.Error("Failed to get roles from database with role names: "+strings.Join(roleNames, ",")+" ", mlog.Err(err))
		return false
	}

	return rolesPermitPermission(roles, permissionId)
}

func (a *App) ChannelRolesGrantPermission(roleNames []string, permissionID, channelID string) bool {
	// If the permission isn't moderated then read entirely from the channel scheme.
	if _, ok := model.ModeratedPermissions[permissionID]; ok {
		return a.RolesGrantPermission(roleNames, permissionID)
	}

	channel, err := a.Srv.Store.Channel().Get(channelID, true)
	if err != nil {
		mlog.Error("Error getting channel", mlog.Err(err))
		return false
	}

	// If the channel isn't using a channel scheme then read entirely from the channel scheme.
	if channel.SchemeId == nil {
		return a.RolesGrantPermission(roleNames, permissionID)
	}

	channelScheme, err := a.Srv.Store.Scheme().Get(*channel.SchemeId)
	if err != nil {
		mlog.Error("Error getting channel scheme", mlog.Err(err))
		return false
	}

	team, err := a.Srv.Store.Team().Get(channel.TeamId)
	if err != nil {
		mlog.Error("Error getting team", mlog.Err(err))
		return false
	}

	teamScheme := &model.Scheme{}
	var higherScopedGuest string
	var higherScopedUser string
	var higherScopedAdmin string

	// Determine which higher-scoped scheme to read from (system or team).
	if team.SchemeId == nil {
		higherScopedGuest = model.CHANNEL_GUEST_ROLE_ID
		higherScopedUser = model.CHANNEL_USER_ROLE_ID
		higherScopedAdmin = model.CHANNEL_ADMIN_ROLE_ID
	} else {
		teamScheme, err = a.Srv.Store.Scheme().Get(*team.SchemeId)
		if err != nil {
			mlog.Error("Error getting team scheme", mlog.Err(err))
			return false
		}
		higherScopedGuest = teamScheme.DefaultChannelGuestRole
		higherScopedUser = teamScheme.DefaultChannelUserRole
		higherScopedAdmin = teamScheme.DefaultChannelAdminRole
	}

	var higherScopedRoleNames []string
	for _, role := range roleNames {
		if role == "" {
			continue
		}
		switch role {
		case channelScheme.DefaultChannelGuestRole, teamScheme.DefaultChannelGuestRole, model.CHANNEL_GUEST_ROLE_ID:
			higherScopedRoleNames = append(higherScopedRoleNames, higherScopedGuest)
		case channelScheme.DefaultChannelUserRole, teamScheme.DefaultChannelUserRole, model.CHANNEL_USER_ROLE_ID:
			higherScopedRoleNames = append(higherScopedRoleNames, higherScopedUser)
		case channelScheme.DefaultChannelAdminRole, teamScheme.DefaultChannelAdminRole, model.CHANNEL_ADMIN_ROLE_ID:
			higherScopedRoleNames = append(higherScopedRoleNames, higherScopedAdmin)
		}
	}

	roles, err := a.Srv.Store.Role().GetByNames(higherScopedRoleNames)
	if err != nil {
		mlog.Error("Error getting roles", mlog.Err(err))
		return false
	}

	return rolesPermitPermission(roles, permissionID)
}

func rolesPermitPermission(roles []*model.Role, permissionId string) bool {
	for _, role := range roles {
		if role.DeleteAt != 0 {
			continue
		}

		permissions := role.Permissions
		for _, permission := range permissions {
			if permission == permissionId {
				return true
			}
		}
	}

	return false
}

// SessionHasPermissionToManageBot returns nil if the session has access to manage the given bot.
// This function deviates from other authorization checks in returning an error instead of just
// a boolean, allowing the permission failure to be exposed with more granularity.
func (a *App) SessionHasPermissionToManageBot(session model.Session, botUserId string) *model.AppError {
	existingBot, err := a.GetBot(botUserId, true)
	if err != nil {
		return err
	}

	if existingBot.OwnerId == session.UserId {
		if !a.SessionHasPermissionTo(session, model.PERMISSION_MANAGE_BOTS) {
			if !a.SessionHasPermissionTo(session, model.PERMISSION_READ_BOTS) {
				// If the user doesn't have permission to read bots, pretend as if
				// the bot doesn't exist at all.
				return model.MakeBotNotFoundError(botUserId)
			}
			return a.MakePermissionError(model.PERMISSION_MANAGE_BOTS)
		}
	} else {
		if !a.SessionHasPermissionTo(session, model.PERMISSION_MANAGE_OTHERS_BOTS) {
			if !a.SessionHasPermissionTo(session, model.PERMISSION_READ_OTHERS_BOTS) {
				// If the user doesn't have permission to read others' bots,
				// pretend as if the bot doesn't exist at all.
				return model.MakeBotNotFoundError(botUserId)
			}
			return a.MakePermissionError(model.PERMISSION_MANAGE_OTHERS_BOTS)
		}
	}

	return nil
}<|MERGE_RESOLUTION|>--- conflicted
+++ resolved
@@ -161,13 +161,8 @@
 }
 
 func (a *App) HasPermissionToChannelByPost(askingUserId string, postId string, permission *model.Permission) bool {
-<<<<<<< HEAD
 	if channelMember, err := a.Srv.Store.Channel().GetMemberForPost(postId, askingUserId); err == nil {
 		if a.ChannelRolesGrantPermission(channelMember.GetRoles(), permission.Id, channelMember.ChannelId) {
-=======
-	if channelMember, err := a.Srv().Store.Channel().GetMemberForPost(postId, askingUserId); err == nil {
-		if a.RolesGrantPermission(channelMember.GetRoles(), permission.Id) {
->>>>>>> 17523fa5
 			return true
 		}
 	}
